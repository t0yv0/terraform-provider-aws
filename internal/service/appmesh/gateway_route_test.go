--- conflicted
+++ resolved
@@ -1299,58 +1299,6 @@
 	})
 }
 
-<<<<<<< HEAD
-func testAccGatewayRoute_tags(t *testing.T) {
-	ctx := acctest.Context(t)
-	var v awstypes.GatewayRouteData
-	resourceName := "aws_appmesh_gateway_route.test"
-	meshName := sdkacctest.RandomWithPrefix(acctest.ResourcePrefix)
-	vgName := sdkacctest.RandomWithPrefix(acctest.ResourcePrefix)
-	grName := sdkacctest.RandomWithPrefix(acctest.ResourcePrefix)
-
-	resource.Test(t, resource.TestCase{
-		PreCheck:                 func() { acctest.PreCheck(ctx, t); acctest.PreCheckPartitionHasService(t, names.AppMeshEndpointID) },
-		ErrorCheck:               acctest.ErrorCheck(t, names.AppMeshServiceID),
-		ProtoV5ProviderFactories: acctest.ProtoV5ProviderFactories,
-		CheckDestroy:             testAccCheckGatewayRouteDestroy(ctx),
-		Steps: []resource.TestStep{
-			{
-				Config: testAccGatewayRouteConfig_tags1(meshName, vgName, grName, "key1", "value1"),
-				Check: resource.ComposeTestCheckFunc(
-					testAccCheckGatewayRouteExists(ctx, resourceName, &v),
-					resource.TestCheckResourceAttr(resourceName, "tags.%", "1"),
-					resource.TestCheckResourceAttr(resourceName, "tags.key1", "value1"),
-				),
-			},
-			{
-				ResourceName:      resourceName,
-				ImportStateIdFunc: testAccGatewayRouteImportStateIdFunc(resourceName),
-				ImportState:       true,
-				ImportStateVerify: true,
-			},
-			{
-				Config: testAccGatewayRouteConfig_tags2(meshName, vgName, grName, "key1", "value1updated", "key2", "value2"),
-				Check: resource.ComposeTestCheckFunc(
-					testAccCheckGatewayRouteExists(ctx, resourceName, &v),
-					resource.TestCheckResourceAttr(resourceName, "tags.%", "2"),
-					resource.TestCheckResourceAttr(resourceName, "tags.key1", "value1updated"),
-					resource.TestCheckResourceAttr(resourceName, "tags.key2", "value2"),
-				),
-			},
-			{
-				Config: testAccGatewayRouteConfig_tags1(meshName, vgName, grName, "key2", "value2"),
-				Check: resource.ComposeTestCheckFunc(
-					testAccCheckGatewayRouteExists(ctx, resourceName, &v),
-					resource.TestCheckResourceAttr(resourceName, "tags.%", "1"),
-					resource.TestCheckResourceAttr(resourceName, "tags.key2", "value2"),
-				),
-			},
-		},
-	})
-}
-
-=======
->>>>>>> a50735c3
 func testAccGatewayRouteImportStateIdFunc(resourceName string) resource.ImportStateIdFunc {
 	return func(s *terraform.State) (string, error) {
 		rs, ok := s.RootModule().Resources[resourceName]
