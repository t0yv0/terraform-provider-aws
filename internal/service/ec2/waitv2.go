--- conflicted
+++ resolved
@@ -174,21 +174,12 @@
 	return nil, err
 }
 
-<<<<<<< HEAD
-func WaitVPCEndpointAvailableV2(ctx context.Context, conn *ec2.Client, vpcEndpointID string, timeout time.Duration) (*types.VpcEndpoint, error) {
-	stateConf := &retry.StateChangeConf{
-		Pending:    []string{vpcEndpointStatePending},
-		Target:     []string{vpcEndpointStateAvailable, vpcEndpointStatePendingAcceptance},
-		Timeout:    timeout,
-		Refresh:    statusVPCEndpointState(ctx, conn, vpcEndpointID),
-=======
 func waitVPCEndpointAcceptedV2(ctx context.Context, conn *ec2.Client, vpcEndpointID string, timeout time.Duration) (*types.VpcEndpoint, error) {
 	stateConf := &retry.StateChangeConf{
 		Pending:    enum.Slice(vpcEndpointStatePendingAcceptance),
 		Target:     enum.Slice(vpcEndpointStateAvailable),
 		Timeout:    timeout,
 		Refresh:    statusVPCEndpointStateV2(ctx, conn, vpcEndpointID),
->>>>>>> eae23a82
 		Delay:      5 * time.Second,
 		MinTimeout: 5 * time.Second,
 	}
@@ -196,11 +187,7 @@
 	outputRaw, err := stateConf.WaitForStateContext(ctx)
 
 	if output, ok := outputRaw.(*types.VpcEndpoint); ok {
-<<<<<<< HEAD
-		if state, lastError := output.State, output.LastError; state == vpcEndpointStateFailed && lastError != nil {
-=======
 		if state, lastError := output.State, output.LastError; state == types.StateFailed && lastError != nil {
->>>>>>> eae23a82
 			tfresource.SetLastError(err, fmt.Errorf("%s: %s", aws.ToString(lastError.Code), aws.ToString(lastError.Message)))
 		}
 
@@ -208,8 +195,6 @@
 	}
 
 	return nil, err
-<<<<<<< HEAD
-=======
 }
 
 func waitVPCEndpointAvailableV2(ctx context.Context, conn *ec2.Client, vpcEndpointID string, timeout time.Duration) (*types.VpcEndpoint, error) { //nolint:unparam
@@ -694,5 +679,27 @@
 	}
 
 	return nil, err
->>>>>>> eae23a82
+}
+
+func WaitVPCEndpointAvailableV2(ctx context.Context, conn *ec2.Client, vpcEndpointID string, timeout time.Duration) (*types.VpcEndpoint, error) {
+	stateConf := &retry.StateChangeConf{
+		Pending:    []string{vpcEndpointStatePending},
+		Target:     []string{vpcEndpointStateAvailable, vpcEndpointStatePendingAcceptance},
+		Timeout:    timeout,
+		Refresh:    statusVPCEndpointState(ctx, conn, vpcEndpointID),
+		Delay:      5 * time.Second,
+		MinTimeout: 5 * time.Second,
+	}
+
+	outputRaw, err := stateConf.WaitForStateContext(ctx)
+
+	if output, ok := outputRaw.(*types.VpcEndpoint); ok {
+		if state, lastError := output.State, output.LastError; state == vpcEndpointStateFailed && lastError != nil {
+			tfresource.SetLastError(err, fmt.Errorf("%s: %s", aws.ToString(lastError.Code), aws.ToString(lastError.Message)))
+		}
+
+		return output, err
+	}
+
+	return nil, err
 }