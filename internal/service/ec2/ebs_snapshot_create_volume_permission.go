--- conflicted
+++ resolved
@@ -163,11 +163,7 @@
 				return fmt.Errorf("reading EBS Snapshot (%s): %w", snapshotID, err)
 			}
 
-<<<<<<< HEAD
-			if accountID := diff.Get("account_id").(string); aws.ToString(snapshot.OwnerId) == accountID {
-=======
-			if accountID := diff.Get(names.AttrAccountID).(string); aws.StringValue(snapshot.OwnerId) == accountID {
->>>>>>> d0c8c1e6
+			if accountID := diff.Get(names.AttrAccountID).(string); aws.ToString(snapshot.OwnerId) == accountID {
 				return fmt.Errorf("AWS Account (%s) owns EBS Snapshot (%s)", accountID, snapshotID)
 			}
 		}
