--- conflicted
+++ resolved
@@ -45,16 +45,12 @@
 			TypeName: "aws_athena_named_query",
 		},
 		{
-<<<<<<< HEAD
 			Factory:  ResourcePreparedStatement,
 			TypeName: "aws_athena_prepared_statement",
 			Name:     "Prepared Statement",
 		},
 		{
-			Factory:  ResourceWorkGroup,
-=======
 			Factory:  resourceWorkGroup,
->>>>>>> 060bd15c
 			TypeName: "aws_athena_workgroup",
 			Name:     "WorkGroup",
 			Tags: &types.ServicePackageResourceTags{
