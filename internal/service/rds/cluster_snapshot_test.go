// Copyright (c) HashiCorp, Inc.
// SPDX-License-Identifier: MPL-2.0

package rds_test

import (
	"context"
	"fmt"
	"testing"

	"github.com/YakDriver/regexache"
	"github.com/aws/aws-sdk-go/service/rds"
	sdkacctest "github.com/hashicorp/terraform-plugin-testing/helper/acctest"
	"github.com/hashicorp/terraform-plugin-testing/helper/resource"
	"github.com/hashicorp/terraform-plugin-testing/terraform"
	"github.com/hashicorp/terraform-provider-aws/internal/acctest"
	"github.com/hashicorp/terraform-provider-aws/internal/conns"
	tfrds "github.com/hashicorp/terraform-provider-aws/internal/service/rds"
	"github.com/hashicorp/terraform-provider-aws/internal/tfresource"
	"github.com/hashicorp/terraform-provider-aws/names"
)

func TestAccRDSClusterSnapshot_basic(t *testing.T) {
	ctx := acctest.Context(t)
	var dbClusterSnapshot rds.DBClusterSnapshot
	rName := sdkacctest.RandomWithPrefix(acctest.ResourcePrefix)
	resourceName := "aws_db_cluster_snapshot.test"

	resource.ParallelTest(t, resource.TestCase{
		PreCheck:                 func() { acctest.PreCheck(ctx, t) },
		ErrorCheck:               acctest.ErrorCheck(t, names.RDSServiceID),
		ProtoV5ProviderFactories: acctest.ProtoV5ProviderFactories,
		CheckDestroy:             testAccCheckClusterSnapshotDestroy(ctx),
		Steps: []resource.TestStep{
			{
				Config: testAccClusterSnapshotConfig_basic(rName),
				Check: resource.ComposeTestCheckFunc(
					testAccCheckClusterSnapshotExists(ctx, resourceName, &dbClusterSnapshot),
					resource.TestCheckResourceAttrSet(resourceName, names.AttrAllocatedStorage),
					resource.TestCheckResourceAttrSet(resourceName, "availability_zones.#"),
					acctest.MatchResourceAttrRegionalARN(resourceName, "db_cluster_snapshot_arn", "rds", regexache.MustCompile(fmt.Sprintf("cluster-snapshot:%s$", rName))),
					resource.TestCheckResourceAttrSet(resourceName, names.AttrEngine),
					resource.TestCheckResourceAttrSet(resourceName, names.AttrEngineVersion),
					resource.TestCheckResourceAttr(resourceName, names.AttrKMSKeyID, ""),
					resource.TestCheckResourceAttrSet(resourceName, "license_model"),
<<<<<<< HEAD
					resource.TestCheckResourceAttrSet(resourceName, "port"),
					resource.TestCheckResourceAttr(resourceName, "shared_accounts.#", "0"),
=======
					resource.TestCheckResourceAttrSet(resourceName, names.AttrPort),
>>>>>>> ae2b612c
					resource.TestCheckResourceAttr(resourceName, "snapshot_type", "manual"),
					resource.TestCheckResourceAttr(resourceName, "source_db_cluster_snapshot_arn", ""),
					resource.TestCheckResourceAttr(resourceName, names.AttrStatus, "available"),
					resource.TestCheckResourceAttr(resourceName, names.AttrStorageEncrypted, acctest.CtFalse),
					resource.TestMatchResourceAttr(resourceName, names.AttrVPCID, regexache.MustCompile(`^vpc-.+`)),
					resource.TestCheckResourceAttr(resourceName, acctest.CtTagsPercent, acctest.Ct0),
				),
			},
			{
				Config: testAccClusterSnapshotConfig_sharedAccounts(rName),
				Check: resource.ComposeTestCheckFunc(
					testAccCheckClusterSnapshotExists(ctx, resourceName, &dbClusterSnapshot),
					resource.TestCheckResourceAttr(resourceName, "shared_accounts.#", "1"),
					resource.TestCheckTypeSetElemAttr(resourceName, "shared_accounts.*", "all"),
				),
			},
			{
				ResourceName:      resourceName,
				ImportState:       true,
				ImportStateVerify: true,
			},
		},
	})
}

func TestAccRDSClusterSnapshot_tags(t *testing.T) {
	ctx := acctest.Context(t)
	var dbClusterSnapshot rds.DBClusterSnapshot
	rName := sdkacctest.RandomWithPrefix(acctest.ResourcePrefix)
	resourceName := "aws_db_cluster_snapshot.test"

	resource.ParallelTest(t, resource.TestCase{
		PreCheck:                 func() { acctest.PreCheck(ctx, t) },
		ErrorCheck:               acctest.ErrorCheck(t, names.RDSServiceID),
		ProtoV5ProviderFactories: acctest.ProtoV5ProviderFactories,
		CheckDestroy:             testAccCheckClusterSnapshotDestroy(ctx),
		Steps: []resource.TestStep{
			{
				Config: testAccClusterSnapshotConfig_tags1(rName, acctest.CtKey1, acctest.CtValue1),
				Check: resource.ComposeTestCheckFunc(
					testAccCheckClusterSnapshotExists(ctx, resourceName, &dbClusterSnapshot),
					resource.TestCheckResourceAttr(resourceName, acctest.CtTagsPercent, acctest.Ct1),
					resource.TestCheckResourceAttr(resourceName, acctest.CtTagsKey1, acctest.CtValue1),
				),
			},
			{
				ResourceName:      resourceName,
				ImportState:       true,
				ImportStateVerify: true,
				ImportStateVerifyIgnore: []string{
					names.AttrApplyImmediately,
					"cluster_identifier_prefix",
					"master_password",
					"skip_final_snapshot",
					"snapshot_identifier",
				},
			},
			{
				Config: testAccClusterSnapshotConfig_tags2(rName, acctest.CtKey1, acctest.CtValue1Updated, acctest.CtKey2, acctest.CtValue2),
				Check: resource.ComposeTestCheckFunc(
					testAccCheckClusterSnapshotExists(ctx, resourceName, &dbClusterSnapshot),
					resource.TestCheckResourceAttr(resourceName, acctest.CtTagsPercent, acctest.Ct2),
					resource.TestCheckResourceAttr(resourceName, acctest.CtTagsKey1, acctest.CtValue1Updated),
					resource.TestCheckResourceAttr(resourceName, acctest.CtTagsKey2, acctest.CtValue2),
				),
			},
			{
				Config: testAccClusterSnapshotConfig_tags1(rName, acctest.CtKey2, acctest.CtValue2),
				Check: resource.ComposeTestCheckFunc(
					testAccCheckClusterSnapshotExists(ctx, resourceName, &dbClusterSnapshot),
					resource.TestCheckResourceAttr(resourceName, acctest.CtTagsPercent, acctest.Ct1),
					resource.TestCheckResourceAttr(resourceName, acctest.CtTagsKey2, acctest.CtValue2),
				),
			},
		},
	})
}

func testAccCheckClusterSnapshotDestroy(ctx context.Context) resource.TestCheckFunc {
	return func(s *terraform.State) error {
		conn := acctest.Provider.Meta().(*conns.AWSClient).RDSConn(ctx)

		for _, rs := range s.RootModule().Resources {
			if rs.Type != "aws_db_cluster_snapshot" {
				continue
			}

			_, err := tfrds.FindDBClusterSnapshotByID(ctx, conn, rs.Primary.ID)

			if tfresource.NotFound(err) {
				continue
			}

			if err != nil {
				return err
			}

			return fmt.Errorf("RDS Cluster Snapshot %s still exists", rs.Primary.ID)
		}

		return nil
	}
}

func testAccCheckClusterSnapshotExists(ctx context.Context, n string, v *rds.DBClusterSnapshot) resource.TestCheckFunc {
	return func(s *terraform.State) error {
		rs, ok := s.RootModule().Resources[n]
		if !ok {
			return fmt.Errorf("Not found: %s", n)
		}

		if rs.Primary.ID == "" {
			return fmt.Errorf("No RDS Cluster Snapshot ID is set")
		}

		conn := acctest.Provider.Meta().(*conns.AWSClient).RDSConn(ctx)

		output, err := tfrds.FindDBClusterSnapshotByID(ctx, conn, rs.Primary.ID)

		if err != nil {
			return err
		}

		*v = *output

		return nil
	}
}

func testAccClusterSnapshotConfig_base(rName string) string {
	return acctest.ConfigCompose(
		acctest.ConfigVPCWithSubnets(rName, 2),
		fmt.Sprintf(`
resource "aws_db_subnet_group" "test" {
  name       = %[1]q
  subnet_ids = aws_subnet.test[*].id
}

resource "aws_rds_cluster" "test" {
  cluster_identifier   = %[1]q
  db_subnet_group_name = aws_db_subnet_group.test.name
  database_name        = "test"
  engine               = "aurora-mysql"
  master_username      = "tfacctest"
  master_password      = "avoid-plaintext-passwords"
  skip_final_snapshot  = true
}
`, rName))
}

func testAccClusterSnapshotConfig_basic(rName string) string {
	return acctest.ConfigCompose(
		testAccClusterSnapshotConfig_base(rName),
		fmt.Sprintf(`
resource "aws_db_cluster_snapshot" "test" {
  db_cluster_identifier          = aws_rds_cluster.test.id
  db_cluster_snapshot_identifier = %[1]q
}
`, rName))
}

func testAccClusterSnapshotConfig_tags1(rName, tagKey1, tagValue1 string) string {
	return acctest.ConfigCompose(
		testAccClusterSnapshotConfig_base(rName),
		fmt.Sprintf(`
resource "aws_db_cluster_snapshot" "test" {
  db_cluster_identifier          = aws_rds_cluster.test.id
  db_cluster_snapshot_identifier = %[1]q

  tags = {
    %[2]q = %[3]q
  }
}
`, rName, tagKey1, tagValue1))
}

func testAccClusterSnapshotConfig_tags2(rName, tagKey1, tagValue1, tagKey2, tagValue2 string) string {
	return acctest.ConfigCompose(
		testAccClusterSnapshotConfig_base(rName),
		fmt.Sprintf(`
resource "aws_db_cluster_snapshot" "test" {
  db_cluster_identifier          = aws_rds_cluster.test.id
  db_cluster_snapshot_identifier = %[1]q

  tags = {
    %[2]q = %[3]q
    %[4]q = %[5]q
  }
}
`, rName, tagKey1, tagValue1, tagKey2, tagValue2))
}

func testAccClusterSnapshotConfig_sharedAccounts(rName string) string {
	return acctest.ConfigCompose(
		testAccClusterSnapshotConfig_base(rName),
		fmt.Sprintf(`
resource "aws_db_cluster_snapshot" "test" {
  db_cluster_identifier          = aws_rds_cluster.test.id
  db_cluster_snapshot_identifier = %[1]q
  shared_accounts = ["all"]
}
`, rName))
}<|MERGE_RESOLUTION|>--- conflicted
+++ resolved
@@ -43,12 +43,8 @@
 					resource.TestCheckResourceAttrSet(resourceName, names.AttrEngineVersion),
 					resource.TestCheckResourceAttr(resourceName, names.AttrKMSKeyID, ""),
 					resource.TestCheckResourceAttrSet(resourceName, "license_model"),
-<<<<<<< HEAD
-					resource.TestCheckResourceAttrSet(resourceName, "port"),
-					resource.TestCheckResourceAttr(resourceName, "shared_accounts.#", "0"),
-=======
 					resource.TestCheckResourceAttrSet(resourceName, names.AttrPort),
->>>>>>> ae2b612c
+					resource.TestCheckResourceAttr(resourceName, "shared_accounts.#", acctest.Ct0),
 					resource.TestCheckResourceAttr(resourceName, "snapshot_type", "manual"),
 					resource.TestCheckResourceAttr(resourceName, "source_db_cluster_snapshot_arn", ""),
 					resource.TestCheckResourceAttr(resourceName, names.AttrStatus, "available"),
@@ -61,7 +57,7 @@
 				Config: testAccClusterSnapshotConfig_sharedAccounts(rName),
 				Check: resource.ComposeTestCheckFunc(
 					testAccCheckClusterSnapshotExists(ctx, resourceName, &dbClusterSnapshot),
-					resource.TestCheckResourceAttr(resourceName, "shared_accounts.#", "1"),
+					resource.TestCheckResourceAttr(resourceName, "shared_accounts.#", acctest.Ct1),
 					resource.TestCheckTypeSetElemAttr(resourceName, "shared_accounts.*", "all"),
 				),
 			},
