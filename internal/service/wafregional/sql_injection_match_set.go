--- conflicted
+++ resolved
@@ -125,16 +125,8 @@
 		o, n := d.GetChange("sql_injection_match_tuple")
 		oldT, newT := o.(*schema.Set).List(), n.(*schema.Set).List()
 
-<<<<<<< HEAD
 		err := updateSqlInjectionMatchSetResourceWR(d.Id(), oldT, newT, conn, region)
-=======
-		err := updateSQLInjectionMatchSetResourceWR(d.Id(), oldT, newT, conn, region)
-		if tfawserr.ErrCodeEquals(err, wafregional.ErrCodeWAFNonexistentItemException) {
-			log.Printf("[WARN] Regional WAF SQL Injection Match Set (%s) not found, error code (404)", d.Id())
-			d.SetId("")
-			return nil
-		}
->>>>>>> 3a6e7a5c
+
 		if err != nil {
 			return fmt.Errorf("error updating Regional WAF SQL Injection Match Set (%s): %w", d.Id(), err)
 		}
