--- conflicted
+++ resolved
@@ -4,7 +4,6 @@
 	"context"
 	"errors"
 	"fmt"
-	"github.com/hashicorp/terraform-plugin-sdk/v2/helper/customdiff"
 	"log"
 	"regexp"
 	"strings"
@@ -143,19 +142,19 @@
 					Schema: map[string]*schema.Schema{
 						"default_value": {
 							Type:     schema.TypeString,
-							Optional: true,
+							Computed: true,
 						},
 						"description": {
 							Type:     schema.TypeString,
-							Optional: true,
+							Computed: true,
 						},
 						"name": {
 							Type:     schema.TypeString,
-							Optional: true,
+							Computed: true,
 						},
 						"type": {
 							Type:     schema.TypeString,
-							Optional: true,
+							Computed: true,
 						},
 					},
 				},
@@ -201,7 +200,6 @@
 		},
 
 		CustomizeDiff: customdiff.Sequence(
-<<<<<<< HEAD
 			verify.SetTagsDiff,
 			func(ctx context.Context, d *schema.ResourceDiff, meta interface{}) error {
 				if v, ok := d.GetOk("permissions"); ok && len(v.(map[string]interface{})) > 0 {
@@ -222,26 +220,26 @@
 					}
 				}
 
+				if d.HasChange("content") {
+					if err := d.SetNewComputed("default_version"); err != nil {
+						return err
+					}
+					if err := d.SetNewComputed("document_version"); err != nil {
+						return err
+					}
+					if err := d.SetNewComputed("hash"); err != nil {
+						return err
+					}
+					if err := d.SetNewComputed("latest_version"); err != nil {
+						return err
+					}
+					if err := d.SetNewComputed("parameter"); err != nil {
+						return err
+					}
+				}
+
 				return nil
 			},
-=======
-			customdiff.ComputedIf("default_version", func(_ context.Context, diff *schema.ResourceDiff, meta interface{}) bool {
-				return diff.HasChange("content")
-			}),
-			customdiff.ComputedIf("document_version", func(_ context.Context, diff *schema.ResourceDiff, meta interface{}) bool {
-				return diff.HasChange("content")
-			}),
-			customdiff.ComputedIf("hash", func(_ context.Context, diff *schema.ResourceDiff, meta interface{}) bool {
-				return diff.HasChange("content")
-			}),
-			customdiff.ComputedIf("latest_version", func(_ context.Context, diff *schema.ResourceDiff, meta interface{}) bool {
-				return diff.HasChange("content")
-			}),
-			customdiff.ComputedIf("parameter", func(_ context.Context, diff *schema.ResourceDiff, meta interface{}) bool {
-				return diff.HasChange("content")
-			}),
-			verify.SetTagsDiff,
->>>>>>> 2cd9027c
 		),
 	}
 }
