--- conflicted
+++ resolved
@@ -217,13 +217,8 @@
 					tfMap := flex.ExpandStringValueMap(v.(map[string]interface{}))
 
 					if v, ok := tfMap[names.AttrType]; ok {
-<<<<<<< HEAD
 						if awstypes.DocumentPermissionType(v) != awstypes.DocumentPermissionTypeShare {
-							return fmt.Errorf("%q: only %s \"type\" supported", "permissions", awstypes.DocumentPermissionTypeShare)
-=======
-						if v != ssm.DocumentPermissionTypeShare {
-							return fmt.Errorf("%q: only %s \"type\" supported", names.AttrPermissions, ssm.DocumentPermissionTypeShare)
->>>>>>> be30b1b9
+							return fmt.Errorf("%q: only %s \"type\" supported", names.AttrPermissions, awstypes.DocumentPermissionTypeShare)
 						}
 					} else {
 						return fmt.Errorf("%q: \"type\" must be defined", names.AttrPermissions)
@@ -392,13 +387,8 @@
 			return sdkdiag.AppendErrorf(diags, "reading SSM Document (%s) permissions: %s", d.Id(), err)
 		}
 
-<<<<<<< HEAD
 		if accountsIDs := output.AccountIds; len(accountsIDs) > 0 {
-			d.Set("permissions", map[string]interface{}{
-=======
-		if accountsIDs := aws.StringValueSlice(output.AccountIds); len(accountsIDs) > 0 {
-			d.Set(names.AttrPermissions, map[string]string{
->>>>>>> be30b1b9
+			d.Set(names.AttrPermissions, map[string]interface{}{
 				"account_ids":  strings.Join(accountsIDs, ","),
 				names.AttrType: awstypes.DocumentPermissionTypeShare,
 			})
@@ -708,11 +698,7 @@
 	}
 
 	if v := apiObject.DefaultValue; v != nil {
-<<<<<<< HEAD
-		tfMap["default_value"] = aws.ToString(v)
-=======
-		tfMap[names.AttrDefaultValue] = aws.StringValue(v)
->>>>>>> be30b1b9
+		tfMap[names.AttrDefaultValue] = aws.ToString(v)
 	}
 
 	if v := apiObject.Description; v != nil {
