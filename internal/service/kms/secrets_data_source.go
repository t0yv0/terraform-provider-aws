--- conflicted
+++ resolved
@@ -63,13 +63,8 @@
 	}
 }
 
-<<<<<<< HEAD
 func dataSourceSecretsRead(ctx context.Context, d *schema.ResourceData, meta interface{}) diag.Diagnostics {
-	conn := meta.(*conns.AWSClient).KMSConn
-=======
-func dataSourceSecretsRead(d *schema.ResourceData, meta interface{}) error {
 	conn := meta.(*conns.AWSClient).KMSConn()
->>>>>>> c777f936
 
 	secrets := d.Get("secret").(*schema.Set).List()
 	plaintext := make(map[string]string, len(secrets))
