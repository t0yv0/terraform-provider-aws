--- conflicted
+++ resolved
@@ -48,13 +48,8 @@
 
 func dataSourceWebACLRead(ctx context.Context, d *schema.ResourceData, meta interface{}) diag.Diagnostics {
 	var diags diag.Diagnostics
-<<<<<<< HEAD
 	conn := meta.(*conns.AWSClient).WAFV2Client(ctx)
-	name := d.Get("name").(string)
-=======
-	conn := meta.(*conns.AWSClient).WAFV2Conn(ctx)
 	name := d.Get(names.AttrName).(string)
->>>>>>> 78c94709
 
 	var foundWebACL awstypes.WebACLSummary
 	input := &wafv2.ListWebACLsInput{
