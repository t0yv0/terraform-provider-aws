// Code generated by internal/generate/servicepackage/main.go; DO NOT EDIT.

package grafana

import (
	"context"
	"fmt"
	"net"

	aws_sdkv2 "github.com/aws/aws-sdk-go-v2/aws"
	grafana_sdkv2 "github.com/aws/aws-sdk-go-v2/service/grafana"
<<<<<<< HEAD
	endpoints_sdkv1 "github.com/aws/aws-sdk-go/aws/endpoints"
=======
>>>>>>> 5b5e5292
	smithyendpoints "github.com/aws/smithy-go/endpoints"
	"github.com/hashicorp/terraform-plugin-log/tflog"
	"github.com/hashicorp/terraform-provider-aws/internal/errs"
)

var _ grafana_sdkv2.EndpointResolverV2 = resolverSDKv2{}

type resolverSDKv2 struct {
	defaultResolver grafana_sdkv2.EndpointResolverV2
}

func newEndpointResolverSDKv2() resolverSDKv2 {
	return resolverSDKv2{
		defaultResolver: grafana_sdkv2.NewDefaultEndpointResolverV2(),
	}
}

func (r resolverSDKv2) ResolveEndpoint(ctx context.Context, params grafana_sdkv2.EndpointParameters) (endpoint smithyendpoints.Endpoint, err error) {
	params = params.WithDefaults()
	useFIPS := aws_sdkv2.ToBool(params.UseFIPS)

	if eps := params.Endpoint; aws_sdkv2.ToString(eps) != "" {
		tflog.Debug(ctx, "setting endpoint", map[string]any{
			"tf_aws.endpoint": endpoint,
		})

		if useFIPS {
			tflog.Debug(ctx, "endpoint set, ignoring UseFIPSEndpoint setting")
			params.UseFIPS = aws_sdkv2.Bool(false)
		}

		return r.defaultResolver.ResolveEndpoint(ctx, params)
	} else if useFIPS {
		ctx = tflog.SetField(ctx, "tf_aws.use_fips", useFIPS)

		endpoint, err = r.defaultResolver.ResolveEndpoint(ctx, params)
		if err != nil {
			return endpoint, err
		}

		tflog.Debug(ctx, "endpoint resolved", map[string]any{
			"tf_aws.endpoint": endpoint.URI.String(),
		})

		hostname := endpoint.URI.Hostname()
		_, err = net.LookupHost(hostname)
		if err != nil {
			if dnsErr, ok := errs.As[*net.DNSError](err); ok && dnsErr.IsNotFound {
				tflog.Debug(ctx, "default endpoint host not found, disabling FIPS", map[string]any{
					"tf_aws.hostname": hostname,
				})
				params.UseFIPS = aws_sdkv2.Bool(false)
			} else {
				err = fmt.Errorf("looking up grafana endpoint %q: %s", hostname, err)
				return
			}
		} else {
			return endpoint, err
		}
	}

<<<<<<< HEAD
	return defaultResolver.EndpointFor(service, region, opts...)
}

var _ grafana_sdkv2.EndpointResolverV2 = resolverSDKv2{}

type resolverSDKv2 struct {
	defaultResolver grafana_sdkv2.EndpointResolverV2
}

func newEndpointResolverSDKv2() resolverSDKv2 {
	return resolverSDKv2{
		defaultResolver: grafana_sdkv2.NewDefaultEndpointResolverV2(),
	}
}

func (r resolverSDKv2) ResolveEndpoint(ctx context.Context, params grafana_sdkv2.EndpointParameters) (endpoint smithyendpoints.Endpoint, err error) {
	params = params.WithDefaults()
	useFIPS := aws_sdkv2.ToBool(params.UseFIPS)

	if eps := params.Endpoint; aws_sdkv2.ToString(eps) != "" {
		tflog.Debug(ctx, "setting endpoint", map[string]any{
			"tf_aws.endpoint": endpoint,
		})

		if useFIPS {
			tflog.Debug(ctx, "endpoint set, ignoring UseFIPSEndpoint setting")
			params.UseFIPS = aws_sdkv2.Bool(false)
		}

		return r.defaultResolver.ResolveEndpoint(ctx, params)
	} else if useFIPS {
		ctx = tflog.SetField(ctx, "tf_aws.use_fips", useFIPS)

		endpoint, err = r.defaultResolver.ResolveEndpoint(ctx, params)
		if err != nil {
			return endpoint, err
		}

		tflog.Debug(ctx, "endpoint resolved", map[string]any{
			"tf_aws.endpoint": endpoint.URI.String(),
		})

		hostname := endpoint.URI.Hostname()
		_, err = net.LookupHost(hostname)
		if err != nil {
			if dnsErr, ok := errs.As[*net.DNSError](err); ok && dnsErr.IsNotFound {
				tflog.Debug(ctx, "default endpoint host not found, disabling FIPS", map[string]any{
					"tf_aws.hostname": hostname,
				})
				params.UseFIPS = aws_sdkv2.Bool(false)
			} else {
				err = fmt.Errorf("looking up grafana endpoint %q: %s", hostname, err)
				return
			}
		} else {
			return endpoint, err
		}
	}

=======
>>>>>>> 5b5e5292
	return r.defaultResolver.ResolveEndpoint(ctx, params)
}

func withBaseEndpoint(endpoint string) func(*grafana_sdkv2.Options) {
	return func(o *grafana_sdkv2.Options) {
		if endpoint != "" {
			o.BaseEndpoint = aws_sdkv2.String(endpoint)
		}
	}
}<|MERGE_RESOLUTION|>--- conflicted
+++ resolved
@@ -9,10 +9,6 @@
 
 	aws_sdkv2 "github.com/aws/aws-sdk-go-v2/aws"
 	grafana_sdkv2 "github.com/aws/aws-sdk-go-v2/service/grafana"
-<<<<<<< HEAD
-	endpoints_sdkv1 "github.com/aws/aws-sdk-go/aws/endpoints"
-=======
->>>>>>> 5b5e5292
 	smithyendpoints "github.com/aws/smithy-go/endpoints"
 	"github.com/hashicorp/terraform-plugin-log/tflog"
 	"github.com/hashicorp/terraform-provider-aws/internal/errs"
@@ -74,68 +70,6 @@
 		}
 	}
 
-<<<<<<< HEAD
-	return defaultResolver.EndpointFor(service, region, opts...)
-}
-
-var _ grafana_sdkv2.EndpointResolverV2 = resolverSDKv2{}
-
-type resolverSDKv2 struct {
-	defaultResolver grafana_sdkv2.EndpointResolverV2
-}
-
-func newEndpointResolverSDKv2() resolverSDKv2 {
-	return resolverSDKv2{
-		defaultResolver: grafana_sdkv2.NewDefaultEndpointResolverV2(),
-	}
-}
-
-func (r resolverSDKv2) ResolveEndpoint(ctx context.Context, params grafana_sdkv2.EndpointParameters) (endpoint smithyendpoints.Endpoint, err error) {
-	params = params.WithDefaults()
-	useFIPS := aws_sdkv2.ToBool(params.UseFIPS)
-
-	if eps := params.Endpoint; aws_sdkv2.ToString(eps) != "" {
-		tflog.Debug(ctx, "setting endpoint", map[string]any{
-			"tf_aws.endpoint": endpoint,
-		})
-
-		if useFIPS {
-			tflog.Debug(ctx, "endpoint set, ignoring UseFIPSEndpoint setting")
-			params.UseFIPS = aws_sdkv2.Bool(false)
-		}
-
-		return r.defaultResolver.ResolveEndpoint(ctx, params)
-	} else if useFIPS {
-		ctx = tflog.SetField(ctx, "tf_aws.use_fips", useFIPS)
-
-		endpoint, err = r.defaultResolver.ResolveEndpoint(ctx, params)
-		if err != nil {
-			return endpoint, err
-		}
-
-		tflog.Debug(ctx, "endpoint resolved", map[string]any{
-			"tf_aws.endpoint": endpoint.URI.String(),
-		})
-
-		hostname := endpoint.URI.Hostname()
-		_, err = net.LookupHost(hostname)
-		if err != nil {
-			if dnsErr, ok := errs.As[*net.DNSError](err); ok && dnsErr.IsNotFound {
-				tflog.Debug(ctx, "default endpoint host not found, disabling FIPS", map[string]any{
-					"tf_aws.hostname": hostname,
-				})
-				params.UseFIPS = aws_sdkv2.Bool(false)
-			} else {
-				err = fmt.Errorf("looking up grafana endpoint %q: %s", hostname, err)
-				return
-			}
-		} else {
-			return endpoint, err
-		}
-	}
-
-=======
->>>>>>> 5b5e5292
 	return r.defaultResolver.ResolveEndpoint(ctx, params)
 }
 
