---
subcategory: "Verified Access"
layout: "aws"
page_title: "AWS: aws_verifiedaccess_group"
description: |-
  Terraform resource for managing a Verified Access Group.
---

# Resource: aws_verifiedaccess_group

Terraform resource for managing a Verified Access Group.

## Example Usage

### Basic Usage

```terraform
resource "aws_verifiedaccess_group" "example" {
  verifiedaccess_instance_id = aws_verifiedaccess_instance.example.id
}
```

### Usage with KMS Key

```terraform
resource "aws_kms_key" "test_key" {
  description = "KMS key for Verified Access Group test"
}
resource "aws_verifiedaccess_group" "test" {
  verifiedaccess_instance_id = aws_verifiedaccess_instance_trust_provider_attachment.test.verifiedaccess_instance_id
  server_side_encryption_configuration {
	  kms_key_arn = aws_kms_key.test_key.arn
  }
}
```

## Argument Reference

The following arguments are required:

* `verifiedaccess_instance_id` - (Required) The id of the verified access instance this group is associated with.

The following arguments are optional:

* `description` - (Optional) Description of the verified access group.
* `tags` - (Optional) Key-value mapping of resource tags. If configured with a provider [`default_tags` configuration block](https://registry.terraform.io/providers/hashicorp/aws/latest/docs#default_tags-configuration-block) present, tags with matching keys will overwrite those defined at the provider-level.
<<<<<<< HEAD
* `policy_docment` - (Optional) The policy document that is associated with this resource.
* `sse_configuration` - (Optional) Configuration block to use KMS keys for server-side encryption
  * `kms_key_arn` - Arn of the KMS key to use
  * `cmk_enabled` - Boolean flag to indicate that the CMK should be used 
=======
* `policy_document` - (Optional) The policy document that is associated with this resource.
>>>>>>> a9747067

## Attribute Reference

This resource exports the following attributes in addition to the arguments above:

* `creation_time` - Timestamp when the access group was created.
* `deletion_time` - Timestamp when the access group was deleted.
* `last_updated_time` - Timestamp when the access group was last updated.
* `owner` - AWS account number owning this resource.
* `verifiedaccess_group_arn` - ARN of this verified acess group.
* `verifiedaccess_group_id` - ID of this verified access group.
* `sse_configuration` - Configuration information for KMS-based encryption.
  * `kms_key_arn` - The Arn of the key being used.
  * `cmk_enabled` - Boolean indicating if customer-managed keys (CMK) are being used.

## Timeouts

[Configuration options](https://developer.hashicorp.com/terraform/language/resources/syntax#operation-timeouts):

* `create` - (Default `60m`)
* `update` - (Default `180m`)
* `delete` - (Default `90m`)<|MERGE_RESOLUTION|>--- conflicted
+++ resolved
@@ -26,8 +26,10 @@
 resource "aws_kms_key" "test_key" {
   description = "KMS key for Verified Access Group test"
 }
+
 resource "aws_verifiedaccess_group" "test" {
   verifiedaccess_instance_id = aws_verifiedaccess_instance_trust_provider_attachment.test.verifiedaccess_instance_id
+
   server_side_encryption_configuration {
 	  kms_key_arn = aws_kms_key.test_key.arn
   }
@@ -43,15 +45,11 @@
 The following arguments are optional:
 
 * `description` - (Optional) Description of the verified access group.
+* `policy_document` - (Optional) The policy document that is associated with this resource.
+* `sse_configuration` - (Optional) Configuration block to use KMS keys for server-side encryption.
+    * `cmk_enabled` - (Optional) Boolean flag to indicate that the CMK should be used.
+    * `kms_key_arn` - (Optional) ARN of the KMS key to use.
 * `tags` - (Optional) Key-value mapping of resource tags. If configured with a provider [`default_tags` configuration block](https://registry.terraform.io/providers/hashicorp/aws/latest/docs#default_tags-configuration-block) present, tags with matching keys will overwrite those defined at the provider-level.
-<<<<<<< HEAD
-* `policy_docment` - (Optional) The policy document that is associated with this resource.
-* `sse_configuration` - (Optional) Configuration block to use KMS keys for server-side encryption
-  * `kms_key_arn` - Arn of the KMS key to use
-  * `cmk_enabled` - Boolean flag to indicate that the CMK should be used 
-=======
-* `policy_document` - (Optional) The policy document that is associated with this resource.
->>>>>>> a9747067
 
 ## Attribute Reference
 
@@ -63,9 +61,6 @@
 * `owner` - AWS account number owning this resource.
 * `verifiedaccess_group_arn` - ARN of this verified acess group.
 * `verifiedaccess_group_id` - ID of this verified access group.
-* `sse_configuration` - Configuration information for KMS-based encryption.
-  * `kms_key_arn` - The Arn of the key being used.
-  * `cmk_enabled` - Boolean indicating if customer-managed keys (CMK) are being used.
 
 ## Timeouts
 
