---
subcategory: "OpenSearch"
layout: "aws"
page_title: "AWS: aws_opensearch_vpc_endpoint"
description: |-
  Terraform resource for managing an AWS OpenSearch VPC Endpoint.
---

# Resource: aws_opensearch_vpc_endpoint

Manages an [AWS Opensearch VPC Endpoint](https://docs.aws.amazon.com/opensearch-service/latest/APIReference/API_CreateVpcEndpoint.html). Creates an Amazon OpenSearch Service-managed VPC endpoint..

## Example Usage

### Basic Usage

```terraform

resource "aws_opensearch_vpc_endpoint" "foo" {
  domain_arn = aws_opensearch_domain.domain_1.arn
  vpc_options {
    security_group_ids = [aws_security_group.test.id, aws_security_group.test2.id]
    subnet_ids         = [aws_subnet.test.id, aws_subnet.test2.id]
  }
}

```

## Argument Reference

The following arguments are supported:

* `domain_arn` - (Required, Forces new resource) Specifies the Amazon Resource Name (ARN) of the domain to create the endpoint for
* `vpc_options` - (Optional) Options to specify the subnets and security groups for the endpoint.

### vpc_options

* `security_group_ids` - (Optional) The list of security group IDs associated with the VPC endpoints for the domain. If you do not provide a security group ID, OpenSearch Service uses the default security group for the VPC.
* `subnet_ids` - (Optional) A list of subnet IDs associated with the VPC endpoints for the domain. If your domain uses multiple Availability Zones, you need to provide two subnet IDs, one per zone. Otherwise, provide only one.

## Attribute Reference

This resource exports the following attributes in addition to the arguments above:

* `id` - The connection endpoint ID for connecting to the domain.
* `connection_status` - The current status of the endpoint.

## Timeouts

[Configuration options](https://developer.hashicorp.com/terraform/language/resources/syntax#operation-timeouts):

* `create` - (Default `60m`)
* `update` - (Default `60m`)
* `delete` - (Default `90m`)

## Import

<<<<<<< HEAD
AWS Opensearch VPC Endpoint imported by using the VPC Endpoint Connection ID `id`. For example:

```terraform
import {
  to = aws_opensearch_vpc_endpoint.foo
=======
In Terraform v1.5.0 and later, use an [`import` block](https://developer.hashicorp.com/terraform/language/import) to import OpenSearch VPC endpoint connections using the `id`. For example:

```terraform
import {
  to = aws_opensearch_vpc_endpoint_connection.example
>>>>>>> 4ec51b54
  id = "endpoint-id"
}
```

<<<<<<< HEAD
resource "aws_opensearch_vpc_endpoint" "foo" {
  name = "hashi"
  # (other resource arguments...)
}
=======
Using `terraform import`, import OpenSearch VPC endpoint connections using the `id`. For example:

```console
% terraform import aws_opensearch_vpc_endpoint_connection.example endpoint-id
>>>>>>> 4ec51b54
```<|MERGE_RESOLUTION|>--- conflicted
+++ resolved
@@ -55,32 +55,17 @@
 
 ## Import
 
-<<<<<<< HEAD
-AWS Opensearch VPC Endpoint imported by using the VPC Endpoint Connection ID `id`. For example:
-
-```terraform
-import {
-  to = aws_opensearch_vpc_endpoint.foo
-=======
 In Terraform v1.5.0 and later, use an [`import` block](https://developer.hashicorp.com/terraform/language/import) to import OpenSearch VPC endpoint connections using the `id`. For example:
 
 ```terraform
 import {
   to = aws_opensearch_vpc_endpoint_connection.example
->>>>>>> 4ec51b54
   id = "endpoint-id"
 }
 ```
 
-<<<<<<< HEAD
-resource "aws_opensearch_vpc_endpoint" "foo" {
-  name = "hashi"
-  # (other resource arguments...)
-}
-=======
 Using `terraform import`, import OpenSearch VPC endpoint connections using the `id`. For example:
 
 ```console
 % terraform import aws_opensearch_vpc_endpoint_connection.example endpoint-id
->>>>>>> 4ec51b54
 ```