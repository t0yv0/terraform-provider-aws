--- conflicted
+++ resolved
@@ -18,6 +18,7 @@
 import (
 	"fmt"
 	"log"
+	"strings"
 
 	"github.com/hashicorp/terraform-provider-aws/names/data"
 	"golang.org/x/exp/slices"
@@ -156,7 +157,6 @@
 	USISOBEast1RegionID = "us-isob-east-1" // US ISOB East (Ohio).
 )
 
-<<<<<<< HEAD
 func DNSSuffixForPartition(partition string) string {
 	switch partition {
 	case ChinaPartitionID:
@@ -200,10 +200,7 @@
 	return strings.Join(parts, ".")
 }
 
-// Type ServiceDatum corresponds closely to columns in `names_data.csv` and are
-=======
 // Type ServiceDatum corresponds closely to columns in `data/names_data.csv` and are
->>>>>>> 9e149726
 // described in detail in README.md.
 type ServiceDatum struct {
 	Aliases            []string
