// Copyright (c) HashiCorp, Inc.
// SPDX-License-Identifier: MPL-2.0

// Package names provides constants for AWS service names that are used as keys
// for the endpoints slice in internal/conns/conns.go. The package also exposes
// access to data found in the data/names_data.csv file, which provides additional
// service-related name information.
//
// Consumers of the names package include the conns package
// (internal/conn/conns.go), the provider package
// (internal/provider/provider.go), generators, and the skaff tool.
//
// It is very important that information in the data/names_data.csv be exactly
// correct because the Terrform AWS Provider relies on the information to
// function correctly.
package names

import (
	"fmt"
	"log"
	"strings"

	"github.com/hashicorp/terraform-provider-aws/names/data"
)

// These "should" be defined by the AWS Go SDK v2, but currently aren't.
const (
	AccessAnalyzerEndpointID             = "access-analyzer"
	AccountEndpointID                    = "account"
	ACMEndpointID                        = "acm"
	AMPEndpointID                        = "aps"
	AppFlowEndpointID                    = "appflow"
	AppRunnerEndpointID                  = "apprunner"
	AthenaEndpointID                     = "athena"
	AuditManagerEndpointID               = "auditmanager"
	BedrockEndpointID                    = "bedrock"
	BudgetsEndpointID                    = "budgets"
	ChimeSDKVoiceEndpointID              = "voice-chime"
	ChimeSDKMediaPipelinesEndpointID     = "media-pipelines-chime"
	CleanRoomsEndpointID                 = "cleanrooms"
<<<<<<< HEAD
	CloudWatchEndpointID                 = "monitoring"
=======
	CloudTrailEndpointID                 = "cloudtrail"
>>>>>>> 6959a60e
	CloudWatchLogsEndpointID             = "logs"
	CodeArtifactEndpointID               = "codeartifact"
	CodeBuildEndpointID                  = "codebuild"
	CodeCommitEndpointID                 = "codecommit"
	CodeDeployEndpointID                 = "codedeploy"
	CodeGuruProfilerEndpointID           = "codeguru-profiler"
	CodeGuruReviewerEndpointID           = "codeguru-reviewer"
	CodePipelineEndpointID               = "codepipeline"
	CodeStarConnectionsEndpointID        = "codestar-connections"
	CodeStarNotificationsEndpointID      = "codestar-notifications"
	ComprehendEndpointID                 = "comprehend"
	ComputeOptimizerEndpointID           = "computeoptimizer"
	DocDBElasticEndpointID               = "docdb-elastic"
	ControlTowerEndpointID               = "controltower"
	DSEndpointID                         = "ds"
	ECREndpointID                        = "api.ecr"
	EKSEndpointID                        = "eks"
	EMREndpointID                        = "elasticmapreduce"
	EMRServerlessEndpointID              = "emrserverless"
	EvidentlyEndpointID                  = "evidently"
	FirehoseEndpointID                   = "firehose"
	GlacierEndpointID                    = "glacier"
	GroundStationEndpointID              = "groundstation"
	IdentityStoreEndpointID              = "identitystore"
	Inspector2EndpointID                 = "inspector2"
	InternetMonitorEndpointID            = "internetmonitor"
	IVSChatEndpointID                    = "ivschat"
	KafkaEndpointID                      = "kafka"
	KendraEndpointID                     = "kendra"
	KeyspacesEndpointID                  = "keyspaces"
	KinesisEndpointID                    = "kinesis"
	LambdaEndpointID                     = "lambda"
	LexV2ModelsEndpointID                = "models-v2-lex"
	MediaConvertEndpointID               = "mediaconvert"
	MediaLiveEndpointID                  = "medialive"
	MQEndpointID                         = "mq"
	ObservabilityAccessManagerEndpointID = "oam"
	OpenSearchServerlessEndpointID       = "aoss"
	PipesEndpointID                      = "pipes"
	PollyEndpointID                      = "polly"
	PricingEndpointID                    = "pricing"
	QLDBEndpointID                       = "qldb"
	RedshiftDataEndpointID               = "redshift-data"
	RekognitionEndpointID                = "rekognition"
	ResourceExplorer2EndpointID          = "resource-explorer-2"
	ResourceGroupsEndpointID             = "resource-groups"
	ResourceGroupsTaggingAPIEndpointID   = "tagging"
	RolesAnywhereEndpointID              = "rolesanywhere"
	Route53DomainsEndpointID             = "route53domains"
	SchedulerEndpointID                  = "scheduler"
	SecretsManagerEndpointID             = "secretsmanager"
	SecurityLakeEndpointID               = "securitylake"
	ServiceQuotasEndpointID              = "servicequotas"
	S3EndpointID                         = "s3"
	S3ControlEndpointID                  = "s3-control"
	SecurityHubEndpointID                = "securityhub"
	SESV2EndpointID                      = "sesv2"
	SNSEndpointID                        = "sns"
	SQSEndpointID                        = "sqs"
	SSMEndpointID                        = "ssm"
	SSMContactsEndpointID                = "ssm-contacts"
	SSMIncidentsEndpointID               = "ssm-incidents"
	SSOAdminEndpointID                   = "sso"
	STSEndpointID                        = "sts"
	SWFEndpointID                        = "swf"
	SyntheticsEndpointID                 = "synthetics"
	TimestreamWriteEndpointID            = "ingest.timestream"
	TranscribeEndpointID                 = "transcribe"
	VerifiedPermissionsEndpointID        = "verifiedpermissions"
	VPCLatticeEndpointID                 = "vpc-lattice"
	XRayEndpointID                       = "xray"
)

// These should move to aws-sdk-go-base.
// See https://github.com/hashicorp/aws-sdk-go-base/issues/649.
const (
	ChinaPartitionID      = "aws-cn"     // AWS China partition.
	ISOPartitionID        = "aws-iso"    // AWS ISO (US) partition.
	ISOBPartitionID       = "aws-iso-b"  // AWS ISOB (US) partition.
	ISOEPartitionID       = "aws-iso-e"  // AWS ISOE (Europe) partition.
	ISOFPartitionID       = "aws-iso-f"  // AWS ISOF partition.
	StandardPartitionID   = "aws"        // AWS Standard partition.
	USGovCloudPartitionID = "aws-us-gov" // AWS GovCloud (US) partition.
)

const (
	// AWS Standard partition's regions.
	GlobalRegionID = "aws-global" // AWS Standard global region.

	AFSouth1RegionID     = "af-south-1"     // Africa (Cape Town).
	APEast1RegionID      = "ap-east-1"      // Asia Pacific (Hong Kong).
	APNortheast1RegionID = "ap-northeast-1" // Asia Pacific (Tokyo).
	APNortheast2RegionID = "ap-northeast-2" // Asia Pacific (Seoul).
	APNortheast3RegionID = "ap-northeast-3" // Asia Pacific (Osaka).
	APSouth1RegionID     = "ap-south-1"     // Asia Pacific (Mumbai).
	APSouth2RegionID     = "ap-south-2"     // Asia Pacific (Hyderabad).
	APSoutheast1RegionID = "ap-southeast-1" // Asia Pacific (Singapore).
	APSoutheast2RegionID = "ap-southeast-2" // Asia Pacific (Sydney).
	APSoutheast3RegionID = "ap-southeast-3" // Asia Pacific (Jakarta).
	APSoutheast4RegionID = "ap-southeast-4" // Asia Pacific (Melbourne).
	CACentral1RegionID   = "ca-central-1"   // Canada (Central).
	CAWest1RegionID      = "ca-west-1"      // Canada West (Calgary).
	EUCentral1RegionID   = "eu-central-1"   // Europe (Frankfurt).
	EUCentral2RegionID   = "eu-central-2"   // Europe (Zurich).
	EUNorth1RegionID     = "eu-north-1"     // Europe (Stockholm).
	EUSouth1RegionID     = "eu-south-1"     // Europe (Milan).
	EUSouth2RegionID     = "eu-south-2"     // Europe (Spain).
	EUWest1RegionID      = "eu-west-1"      // Europe (Ireland).
	EUWest2RegionID      = "eu-west-2"      // Europe (London).
	EUWest3RegionID      = "eu-west-3"      // Europe (Paris).
	ILCentral1RegionID   = "il-central-1"   // Israel (Tel Aviv).
	MECentral1RegionID   = "me-central-1"   // Middle East (UAE).
	MESouth1RegionID     = "me-south-1"     // Middle East (Bahrain).
	SAEast1RegionID      = "sa-east-1"      // South America (Sao Paulo).
	USEast1RegionID      = "us-east-1"      // US East (N. Virginia).
	USEast2RegionID      = "us-east-2"      // US East (Ohio).
	USWest1RegionID      = "us-west-1"      // US West (N. California).
	USWest2RegionID      = "us-west-2"      // US West (Oregon).

	// AWS China partition's regions.
	CNNorth1RegionID     = "cn-north-1"     // China (Beijing).
	CNNorthwest1RegionID = "cn-northwest-1" // China (Ningxia).

	// AWS GovCloud (US) partition's regions.
	USGovEast1RegionID = "us-gov-east-1" // AWS GovCloud (US-East).
	USGovWest1RegionID = "us-gov-west-1" // AWS GovCloud (US-West).

	// AWS ISO (US) partition's regions.
	USISOEast1RegionID = "us-iso-east-1" // US ISO East.
	USISOWest1RegionID = "us-iso-west-1" // US ISO WEST.

	// AWS ISOB (US) partition's regions.
	USISOBEast1RegionID = "us-isob-east-1" // US ISOB East (Ohio).
)

func DNSSuffixForPartition(partition string) string {
	switch partition {
	case "":
		return ""
	case ChinaPartitionID:
		return "amazonaws.com.cn"
	case ISOPartitionID:
		return "c2s.ic.gov"
	case ISOBPartitionID:
		return "sc2s.sgov.gov"
	case ISOEPartitionID:
		return "cloud.adc-e.uk"
	case ISOFPartitionID:
		return "csp.hci.ic.gov"
	default:
		return "amazonaws.com"
	}
}

func IsOptInRegion(region string) bool {
	switch region {
	case AFSouth1RegionID,
		APEast1RegionID, APSouth2RegionID,
		APSoutheast3RegionID, APSoutheast4RegionID,
		CAWest1RegionID,
		EUCentral2RegionID,
		EUSouth1RegionID, EUSouth2RegionID,
		ILCentral1RegionID,
		MECentral1RegionID,
		MESouth1RegionID:
		return true
	default:
		return false
	}
}

func PartitionForRegion(region string) string {
	switch region {
	case "":
		return ""
	case CNNorth1RegionID, CNNorthwest1RegionID:
		return ChinaPartitionID
	case USISOEast1RegionID, USISOWest1RegionID:
		return ISOPartitionID
	case USISOBEast1RegionID:
		return ISOBPartitionID
	case USGovEast1RegionID, USGovWest1RegionID:
		return USGovCloudPartitionID
	default:
		return StandardPartitionID
	}
}

// ReverseDNS switches a DNS hostname to reverse DNS and vice-versa.
func ReverseDNS(hostname string) string {
	parts := strings.Split(hostname, ".")

	for i, j := 0, len(parts)-1; i < j; i, j = i+1, j-1 {
		parts[i], parts[j] = parts[j], parts[i]
	}

	return strings.Join(parts, ".")
}

// Type ServiceDatum corresponds closely to columns in `data/names_data.csv` and are
// described in detail in README.md.
type ServiceDatum struct {
	Aliases            []string
	AwsServiceEnvVar   string
	Brand              string
	ClientSDKV1        bool
	DeprecatedEnvVar   string
	EndpointOnly       bool
	GoV1ClientTypeName string
	GoV1Package        string
	GoV2Package        string
	HumanFriendly      string
	ProviderNameUpper  string
	SdkId              string
	TfAwsEnvVar        string
}

// serviceData key is the AWS provider service package
var serviceData map[string]*ServiceDatum

func init() {
	serviceData = make(map[string]*ServiceDatum)

	// Data from names_data.csv
	if err := readCSVIntoServiceData(); err != nil {
		log.Fatalf("reading CSV into service data: %s", err)
	}
}

func readCSVIntoServiceData() error {
	// names_data.csv is dynamically embedded so changes, additions should be made
	// there also

	d, err := data.ReadAllServiceData()
	if err != nil {
		return fmt.Errorf("reading CSV into service data: %w", err)
	}

	for _, l := range d {
		if l.Exclude() {
			continue
		}

		if l.NotImplemented() && !l.EndpointOnly() {
			continue
		}

		p := l.ProviderPackage()

		serviceData[p] = &ServiceDatum{
			AwsServiceEnvVar:   l.AwsServiceEnvVar(),
			Brand:              l.Brand(),
			ClientSDKV1:        l.ClientSDKV1(),
			DeprecatedEnvVar:   l.DeprecatedEnvVar(),
			EndpointOnly:       l.EndpointOnly(),
			GoV1ClientTypeName: l.GoV1ClientTypeName(),
			GoV1Package:        l.GoV1Package(),
			GoV2Package:        l.GoV2Package(),
			HumanFriendly:      l.HumanFriendly(),
			ProviderNameUpper:  l.ProviderNameUpper(),
			SdkId:              l.SdkId(),
			TfAwsEnvVar:        l.TfAwsEnvVar(),
		}

		a := []string{p}

		if len(l.Aliases()) > 0 {
			a = append(a, l.Aliases()...)
		}

		serviceData[p].Aliases = a
	}

	return nil
}

func ProviderPackageForAlias(serviceAlias string) (string, error) {
	for k, v := range serviceData {
		for _, hclKey := range v.Aliases {
			if serviceAlias == hclKey {
				return k, nil
			}
		}
	}

	return "", fmt.Errorf("unable to find service for service alias %s", serviceAlias)
}

func ProviderPackages() []string {
	keys := make([]string, len(serviceData))

	i := 0
	for k := range serviceData {
		keys[i] = k
		i++
	}

	return keys
}

func Aliases() []string {
	keys := make([]string, 0)

	for _, v := range serviceData {
		keys = append(keys, v.Aliases...)
	}

	return keys
}

type Endpoint struct {
	ProviderPackage string
	Aliases         []string
}

func Endpoints() []Endpoint {
	endpoints := make([]Endpoint, 0, len(serviceData))

	for k, v := range serviceData {
		ep := Endpoint{
			ProviderPackage: k,
		}
		if len(v.Aliases) > 1 {
			ep.Aliases = v.Aliases[1:]
		}
		endpoints = append(endpoints, ep)
	}

	return endpoints
}

type ServiceNameUpper struct {
	ProviderPackage   string
	ProviderNameUpper string
}

func ServiceNamesUpper() []ServiceNameUpper {
	serviceNames := make([]ServiceNameUpper, 0, len(serviceData))

	for k, v := range serviceData {
		sn := ServiceNameUpper{
			ProviderPackage:   k,
			ProviderNameUpper: v.ProviderNameUpper,
		}
		serviceNames = append(serviceNames, sn)
	}

	return serviceNames
}

func ProviderNameUpper(service string) (string, error) {
	if v, ok := serviceData[service]; ok {
		return v.ProviderNameUpper, nil
	}

	return "", fmt.Errorf("no service data found for %s", service)
}

// Deprecated `AWS_<service>_ENDPOINT` envvar defined for some services
func DeprecatedEnvVar(service string) string {
	if v, ok := serviceData[service]; ok {
		return v.DeprecatedEnvVar
	}

	return ""
}

// Deprecated `TF_AWS_<service>_ENDPOINT` envvar defined for some services
func TfAwsEnvVar(service string) string {
	if v, ok := serviceData[service]; ok {
		return v.TfAwsEnvVar
	}

	return ""
}

// Standard service endpoint envvar defined by AWS
func AwsServiceEnvVar(service string) string {
	if v, ok := serviceData[service]; ok {
		return v.AwsServiceEnvVar
	}

	return ""
}

// Service SDK ID from AWS SDK for Go v2
func SdkId(service string) string {
	if v, ok := serviceData[service]; ok {
		return v.SdkId
	}

	return ""
}

func ClientSDKV1(service string) bool {
	if v, ok := serviceData[service]; ok {
		return v.ClientSDKV1
	}

	return false
}

func FullHumanFriendly(service string) (string, error) {
	if v, ok := serviceData[service]; ok {
		if v.Brand == "" {
			return v.HumanFriendly, nil
		}

		return fmt.Sprintf("%s %s", v.Brand, v.HumanFriendly), nil
	}

	if s, err := ProviderPackageForAlias(service); err == nil {
		return FullHumanFriendly(s)
	}

	return "", fmt.Errorf("no service data found for %s", service)
}

func HumanFriendly(service string) (string, error) {
	if v, ok := serviceData[service]; ok {
		return v.HumanFriendly, nil
	}

	if s, err := ProviderPackageForAlias(service); err == nil {
		return HumanFriendly(s)
	}

	return "", fmt.Errorf("no service data found for %s", service)
}

func AWSGoPackage(providerPackage string, version int) (string, error) {
	switch version {
	case 1:
		return AWSGoV1Package(providerPackage)
	case 2:
		return AWSGoV2Package(providerPackage)
	default:
		return "", fmt.Errorf("unsupported AWS SDK Go version: %d", version)
	}
}

func AWSGoV1Package(providerPackage string) (string, error) {
	if v, ok := serviceData[providerPackage]; ok {
		return v.GoV1Package, nil
	}

	return "", fmt.Errorf("getting AWS SDK Go v1 package, %s not found", providerPackage)
}

func AWSGoV2Package(providerPackage string) (string, error) {
	if v, ok := serviceData[providerPackage]; ok {
		return v.GoV2Package, nil
	}

	return "", fmt.Errorf("getting AWS SDK Go v2 package, %s not found", providerPackage)
}

func AWSGoClientTypeName(providerPackage string, version int) (string, error) {
	switch version {
	case 1:
		return AWSGoV1ClientTypeName(providerPackage)
	case 2:
		return "Client", nil
	default:
		return "", fmt.Errorf("unsupported AWS SDK Go version: %d", version)
	}
}

func AWSGoV1ClientTypeName(providerPackage string) (string, error) {
	if v, ok := serviceData[providerPackage]; ok {
		return v.GoV1ClientTypeName, nil
	}

	return "", fmt.Errorf("getting AWS SDK Go v1 client type name, %s not found", providerPackage)
}<|MERGE_RESOLUTION|>--- conflicted
+++ resolved
@@ -38,11 +38,8 @@
 	ChimeSDKVoiceEndpointID              = "voice-chime"
 	ChimeSDKMediaPipelinesEndpointID     = "media-pipelines-chime"
 	CleanRoomsEndpointID                 = "cleanrooms"
-<<<<<<< HEAD
+	CloudTrailEndpointID                 = "cloudtrail"
 	CloudWatchEndpointID                 = "monitoring"
-=======
-	CloudTrailEndpointID                 = "cloudtrail"
->>>>>>> 6959a60e
 	CloudWatchLogsEndpointID             = "logs"
 	CodeArtifactEndpointID               = "codeartifact"
 	CodeBuildEndpointID                  = "codebuild"
